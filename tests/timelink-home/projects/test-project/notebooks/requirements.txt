--- conflicted
+++ resolved
@@ -1,8 +1,4 @@
 timelink>=1.1.25
-<<<<<<< HEAD
-openpyxl
-=======
 openpyxl
 networkx
-pyuca # for sorting
->>>>>>> da1ce3d2
+pyuca # for sorting