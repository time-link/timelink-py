{
 "cells": [
  {
   "cell_type": "markdown",
   "metadata": {},
   "source": [
    "## Set the timelink settings programatically"
   ]
  },
  {
   "cell_type": "markdown",
   "metadata": {},
   "source": [
    "### Get the parameters from Timelink Notebook interface"
   ]
  },
  {
   "cell_type": "code",
   "execution_count": 1,
   "metadata": {},
   "outputs": [
    {
     "name": "stdout",
     "output_type": "stream",
     "text": [
      "Timelink version: 1.1.13\n",
      "Project name: test-project\n",
      "Project home: /workspaces/timelink-py/tests/timelink-home/projects/test-project\n",
      "Database type: sqlite\n",
      "Database name: test_project\n",
      "Kleio image: timelinkserver/kleio-server\n",
<<<<<<< HEAD
      "Kleio server token: T7fAOPnFQDmbr4XqlMVSfk11jh2WCyCE\n",
      "Kleio server URL: http://127.0.0.1:8089\n",
      "Kleio server home: /Users/jrc/develop/timelink-py/tests/timelink-home/projects/test-project\n",
      "Kleio server container: musing_dewdney\n",
      "Kleio version requested: latest\n",
      "Kleio server version: 12.6.573 (2024-07-29 08:30:28)\n",
      "SQLite directory: /Users/jrc/develop/timelink-py/tests/timelink-home/projects/test-project/database/sqlite\n",
      "TimelinkNotebook(project_name=test-project, project_home=/Users/jrc/develop/timelink-py/tests/timelink-home/projects/test-project, db_type=sqlite, db_name=test_project, kleio_image=timelinkserver/kleio-server, kleio_version=latest, postgres_image=postgres, postgres_version=latest)\n"
=======
      "Kleio server token: rYc5KCl1eNGCIepkvqWZ9iI2AYRSUboA\n",
      "Kleio server URL: http://127.0.0.1:8088\n",
      "Kleio server home: /workspaces/timelink-py/tests/timelink-home/projects/test-project\n",
      "Kleio server container: eloquent_northcutt\n",
      "Kleio version requested: latest\n",
      "Kleio server version: 12.6.573 (2024-07-29 08:30:28)\n",
      "SQLite directory: /workspaces/timelink-py/tests/timelink-home/projects/test-project/database/sqlite\n",
      "Call print_info(show_password=True) to show the Postgres password\n",
      "TimelinkNotebook(project_name=test-project, project_home=/workspaces/timelink-py/tests/timelink-home/projects/test-project, db_type=sqlite, db_name=test_project, kleio_image=timelinkserver/kleio-server, kleio_version=latest, postgres_image=postgres, postgres_version=latest)\n"
>>>>>>> c66fc878
     ]
    }
   ],
   "source": [
    "# NBVAL_IGNORE_OUTPUT\n",
    "\n",
    "from timelink.notebooks import TimelinkNotebook\n",
    "\n",
    "tlnb = TimelinkNotebook()\n",
    "\n",
    "kleio_home = tlnb.kleio_server.get_kleio_home()\n",
    "kleio_token = tlnb.kleio_server.get_token()\n",
    "kleio_url = tlnb.kleio_server.get_url()\n",
    "tlnb.print_info(show_token=True, show_password=True)\n",
    "\n"
   ]
  },
  {
   "cell_type": "code",
   "execution_count": 2,
   "metadata": {},
   "outputs": [
    {
     "name": "stdout",
     "output_type": "stream",
     "text": [
      "Workspace settings updated successfully.\n"
     ]
    }
   ],
   "source": [
    "import json\n",
    "import os\n",
    "\n",
    "# Path to the workspace settings file\n",
    "workspace_path = os.path.abspath(\"../../../../../\")\n",
    "settings_path = os.path.join(workspace_path, '.vscode', 'settings.json')\n",
    "\n",
    "# Ensure the .vscode directory exists\n",
    "os.makedirs(os.path.dirname(settings_path), exist_ok=True)\n",
    "\n",
    "# Read the existing settings\n",
    "if os.path.exists(settings_path):\n",
    "    with open(settings_path, 'r') as file:\n",
    "        settings = json.load(file)\n",
    "else:\n",
    "    settings = {}\n",
    "\n",
    "# Update the settings with your desired preferences\n",
    "# Example: Set the editor font size to 14\n",
    "settings['timelink.kleio.kleioServerHome'] = kleio_home\n",
    "settings['timelink.kleio.kleioServerToken'] = kleio_token\n",
    "settings['timelink.kleio.kleioServerUrl'] = kleio_url\n",
    "\n",
    "# Write the updated settings back to the file\n",
    "with open(settings_path, 'w') as file:\n",
    "    json.dump(settings, file, indent=4)\n",
    "\n",
    "print(\"Workspace settings updated successfully.\")"
   ]
  },
  {
   "cell_type": "markdown",
   "metadata": {},
   "source": []
  }
 ],
 "metadata": {
  "kernelspec": {
   "display_name": ".venv",
   "language": "python",
   "name": "python3"
  },
  "language_info": {
   "codemirror_mode": {
    "name": "ipython",
    "version": 3
   },
   "file_extension": ".py",
   "mimetype": "text/x-python",
   "name": "python",
   "nbconvert_exporter": "python",
   "pygments_lexer": "ipython3",
   "version": "3.11.2"
  }
 },
 "nbformat": 4,
 "nbformat_minor": 2
}<|MERGE_RESOLUTION|>--- conflicted
+++ resolved
@@ -29,7 +29,6 @@
       "Database type: sqlite\n",
       "Database name: test_project\n",
       "Kleio image: timelinkserver/kleio-server\n",
-<<<<<<< HEAD
       "Kleio server token: T7fAOPnFQDmbr4XqlMVSfk11jh2WCyCE\n",
       "Kleio server URL: http://127.0.0.1:8089\n",
       "Kleio server home: /Users/jrc/develop/timelink-py/tests/timelink-home/projects/test-project\n",
@@ -38,17 +37,6 @@
       "Kleio server version: 12.6.573 (2024-07-29 08:30:28)\n",
       "SQLite directory: /Users/jrc/develop/timelink-py/tests/timelink-home/projects/test-project/database/sqlite\n",
       "TimelinkNotebook(project_name=test-project, project_home=/Users/jrc/develop/timelink-py/tests/timelink-home/projects/test-project, db_type=sqlite, db_name=test_project, kleio_image=timelinkserver/kleio-server, kleio_version=latest, postgres_image=postgres, postgres_version=latest)\n"
-=======
-      "Kleio server token: rYc5KCl1eNGCIepkvqWZ9iI2AYRSUboA\n",
-      "Kleio server URL: http://127.0.0.1:8088\n",
-      "Kleio server home: /workspaces/timelink-py/tests/timelink-home/projects/test-project\n",
-      "Kleio server container: eloquent_northcutt\n",
-      "Kleio version requested: latest\n",
-      "Kleio server version: 12.6.573 (2024-07-29 08:30:28)\n",
-      "SQLite directory: /workspaces/timelink-py/tests/timelink-home/projects/test-project/database/sqlite\n",
-      "Call print_info(show_password=True) to show the Postgres password\n",
-      "TimelinkNotebook(project_name=test-project, project_home=/workspaces/timelink-py/tests/timelink-home/projects/test-project, db_type=sqlite, db_name=test_project, kleio_image=timelinkserver/kleio-server, kleio_version=latest, postgres_image=postgres, postgres_version=latest)\n"
->>>>>>> c66fc878
      ]
     }
    ],
