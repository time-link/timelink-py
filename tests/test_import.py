from pathlib import Path

import pytest

from timelink.kleio.importer import import_from_xml
from timelink.mhk.models import base  # noqa
from timelink.mhk.models.db import TimelinkDB
from timelink.mhk.models.entity import Entity
from timelink.mhk.models.base import Person
<<<<<<< HEAD
from tests import Session, skip_on_travis, TEST_DIR, conn_string
=======
from tests import Session, skip_on_travis, TEST_DIR
>>>>>>> 14c9cf23

# https://docs.pytest.org/en/latest/how-to/skipping.html
pytestmark = skip_on_travis

<<<<<<< HEAD
=======
sqlite_db = Path(TEST_DIR, "sqlite/test_db")
conn_string = f'sqlite:///{sqlite_db}?check_same_thread=False'

>>>>>>> 14c9cf23

@pytest.fixture(scope="module")
def dbsystem():
    db = TimelinkDB(conn_string)
    Session.configure(bind=db.get_engine())
    yield db
    with Session() as session:
        db.drop_db(session)


@skip_on_travis
def test_import_xml(dbsystem):
<<<<<<< HEAD
    file = Path(TEST_DIR, "xml_data/b1685.xml")
    with Session() as session:
        stats = import_from_xml(file, session, options={"return_stats": True})
        print()
        print(stats)
        domingos_vargas = session.get(Person, "b1685.33-per6")
        assert domingos_vargas is not None, "could not get a person from file"
        kleio = domingos_vargas.to_kleio()
        assert len(kleio) > 0

=======
    file: Path = Path(TEST_DIR, "xml_data/b1685.xml")
    with Session() as session:
        stats = import_from_xml(file, session, options={'return_stats': True})
        sfile: Path = stats['file']
        assert sfile.name == file.name
        domingos_vargas = session.get(Person, 'b1685.33-per6')
        assert domingos_vargas is not None, "could not get a person from file"
        kleio = domingos_vargas.to_kleio()
        assert len(kleio) > 0
        pass
>>>>>>> 14c9cf23


@skip_on_travis
def test_import_with_custom_mapping(dbsystem):
    file = Path(TEST_DIR, "xml_data/dev1692.xml")
    with Session() as session:
<<<<<<< HEAD
        stats = import_from_xml(file, session, options={"return_stats": True})
        print()
        print(stats)
        caso = session.get(Entity, "c1692-antonio-cordeiro-alcouc")
=======
        stats = import_from_xml(file, session, options={'return_stats': True})
        sfile = stats['file']
        assert 'dev1692' in sfile.name
        caso = session.get(Entity, 'c1692-antonio-cordeiro-alcouc')
        caso_kleio = caso.to_kleio()
        assert len(caso_kleio) > 0
>>>>>>> 14c9cf23
        assert caso is not None, "could not get an entity from special mapping"
        caso_kleio = caso.to_kleio()
        assert len(caso_kleio) > 0
        test = session.get(Entity, "dev1692-per5")
        assert test is not None
        test_kleio = test.to_kleio()
        assert len(test_kleio) > 0


@skip_on_travis
<<<<<<< HEAD
def test_import_many(dbsystem):
    file = Path(TEST_DIR, "xml_data/test-auc-alunos-264605-A-140337-140771.xml")
    with Session() as session:
        stats = import_from_xml(file, session, options={"return_stats": True})
        print()
        print(stats)
        estudante = session.get(Entity, "140771")
        kleio = estudante.to_kleio()
        assert estudante is not None, "could not get an entity from big import"
        assert len(kleio) > 0, "no kleio representation"
=======
def test_import_with_many(dbsystem):
    file = Path(TEST_DIR,
                "xml_data/test-auc-alunos-264605-A-140337-140771.xml")
    with Session() as session:
        stats = import_from_xml(file, session, options={'return_stats': True})
        sfile = stats['file']
        assert 'alunos' in sfile.name
        estudante = session.get(Entity, '140771')
        kleio = estudante.to_kleio()
        assert len(kleio) > 0
        assert estudante is not None, "could not get an entity from big import" @ skip_on_travis  # noqa
>>>>>>> 14c9cf23


@skip_on_travis
def test_import_git_hub(dbsystem):
<<<<<<< HEAD
    file = "https://raw.githubusercontent.com/time-link/timelink-py/f76007cb7b98b39b22be8b70b3b2a62e7ae0c12f/tests/xml_data/b1685.xml"  # noqa: E501
    with Session() as session:
        stats = import_from_xml(file, session, options={"return_stats": True})
        print(stats)
        domingos_vargas = session.get(Person, "b1685.33-per6")
        assert domingos_vargas is not None, "could not get a person from file"
        kleio = domingos_vargas.to_kleio()
        assert len(kleio) > 0
=======
    file = "https://raw.githubusercontent.com/time-link/timelink-py/f76007cb7b98b39b22be8b70b3b2a62e7ae0c12f/tests/xml_data/b1685.xml"  # noqa
    with Session() as session:
        stats = import_from_xml(file, session, options={'return_stats': True})

        domingos_vargas = session.get(Person, 'b1685.33-per6')
        assert domingos_vargas is not None, "could not get a person from file"
        kleio = domingos_vargas.to_kleio()
        assert len(kleio) > 0
        sfile: Path = stats['file']
        assert 'b1685.xml' in sfile
        pass
>>>>>>> 14c9cf23
<|MERGE_RESOLUTION|>--- conflicted
+++ resolved
@@ -7,21 +7,14 @@
 from timelink.mhk.models.db import TimelinkDB
 from timelink.mhk.models.entity import Entity
 from timelink.mhk.models.base import Person
-<<<<<<< HEAD
-from tests import Session, skip_on_travis, TEST_DIR, conn_string
-=======
 from tests import Session, skip_on_travis, TEST_DIR
->>>>>>> 14c9cf23
 
 # https://docs.pytest.org/en/latest/how-to/skipping.html
 pytestmark = skip_on_travis
 
-<<<<<<< HEAD
-=======
 sqlite_db = Path(TEST_DIR, "sqlite/test_db")
 conn_string = f'sqlite:///{sqlite_db}?check_same_thread=False'
 
->>>>>>> 14c9cf23
 
 @pytest.fixture(scope="module")
 def dbsystem():
@@ -34,18 +27,6 @@
 
 @skip_on_travis
 def test_import_xml(dbsystem):
-<<<<<<< HEAD
-    file = Path(TEST_DIR, "xml_data/b1685.xml")
-    with Session() as session:
-        stats = import_from_xml(file, session, options={"return_stats": True})
-        print()
-        print(stats)
-        domingos_vargas = session.get(Person, "b1685.33-per6")
-        assert domingos_vargas is not None, "could not get a person from file"
-        kleio = domingos_vargas.to_kleio()
-        assert len(kleio) > 0
-
-=======
     file: Path = Path(TEST_DIR, "xml_data/b1685.xml")
     with Session() as session:
         stats = import_from_xml(file, session, options={'return_stats': True})
@@ -55,27 +36,18 @@
         assert domingos_vargas is not None, "could not get a person from file"
         kleio = domingos_vargas.to_kleio()
         assert len(kleio) > 0
-        pass
->>>>>>> 14c9cf23
 
 
 @skip_on_travis
 def test_import_with_custom_mapping(dbsystem):
     file = Path(TEST_DIR, "xml_data/dev1692.xml")
     with Session() as session:
-<<<<<<< HEAD
-        stats = import_from_xml(file, session, options={"return_stats": True})
-        print()
-        print(stats)
-        caso = session.get(Entity, "c1692-antonio-cordeiro-alcouc")
-=======
         stats = import_from_xml(file, session, options={'return_stats': True})
         sfile = stats['file']
         assert 'dev1692' in sfile.name
         caso = session.get(Entity, 'c1692-antonio-cordeiro-alcouc')
         caso_kleio = caso.to_kleio()
         assert len(caso_kleio) > 0
->>>>>>> 14c9cf23
         assert caso is not None, "could not get an entity from special mapping"
         caso_kleio = caso.to_kleio()
         assert len(caso_kleio) > 0
@@ -86,18 +58,6 @@
 
 
 @skip_on_travis
-<<<<<<< HEAD
-def test_import_many(dbsystem):
-    file = Path(TEST_DIR, "xml_data/test-auc-alunos-264605-A-140337-140771.xml")
-    with Session() as session:
-        stats = import_from_xml(file, session, options={"return_stats": True})
-        print()
-        print(stats)
-        estudante = session.get(Entity, "140771")
-        kleio = estudante.to_kleio()
-        assert estudante is not None, "could not get an entity from big import"
-        assert len(kleio) > 0, "no kleio representation"
-=======
 def test_import_with_many(dbsystem):
     file = Path(TEST_DIR,
                 "xml_data/test-auc-alunos-264605-A-140337-140771.xml")
@@ -109,21 +69,10 @@
         kleio = estudante.to_kleio()
         assert len(kleio) > 0
         assert estudante is not None, "could not get an entity from big import" @ skip_on_travis  # noqa
->>>>>>> 14c9cf23
 
 
 @skip_on_travis
 def test_import_git_hub(dbsystem):
-<<<<<<< HEAD
-    file = "https://raw.githubusercontent.com/time-link/timelink-py/f76007cb7b98b39b22be8b70b3b2a62e7ae0c12f/tests/xml_data/b1685.xml"  # noqa: E501
-    with Session() as session:
-        stats = import_from_xml(file, session, options={"return_stats": True})
-        print(stats)
-        domingos_vargas = session.get(Person, "b1685.33-per6")
-        assert domingos_vargas is not None, "could not get a person from file"
-        kleio = domingos_vargas.to_kleio()
-        assert len(kleio) > 0
-=======
     file = "https://raw.githubusercontent.com/time-link/timelink-py/f76007cb7b98b39b22be8b70b3b2a62e7ae0c12f/tests/xml_data/b1685.xml"  # noqa
     with Session() as session:
         stats = import_from_xml(file, session, options={'return_stats': True})
@@ -134,5 +83,4 @@
         assert len(kleio) > 0
         sfile: Path = stats['file']
         assert 'b1685.xml' in sfile
-        pass
->>>>>>> 14c9cf23
+        pass