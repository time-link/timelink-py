--- conflicted
+++ resolved
@@ -7,21 +7,6 @@
 
 import pytest
 
-<<<<<<< HEAD
-from timelink.kleio.groups import (
-    KElement,
-    KPerson,
-    KLs,
-    KAbstraction,
-    KAtr,
-    KDate,
-    KDay,
-    KMonth,
-    KYear,
-    KType,
-    KReplace,
-)
-=======
 from timelink.kleio.groups import (KElement,
                                    KPerson,
                                    KAbstraction,
@@ -33,7 +18,6 @@
 from timelink.kleio.groups.kls import KLs
 from timelink.kleio.groups.kelement import KDate, KDay, KMonth, KYear, KType, \
     KId, KReplace
->>>>>>> 14c9cf23
 from timelink.kleio.utilities import quote_long_text
 
 
@@ -125,7 +109,6 @@
     assert k == ""
 
 
-<<<<<<< HEAD
 def test_element_invisible():
     k_invisible = KElement.extend("invisible_")
     ki = k_invisible(name="invisible", core="a")
@@ -133,11 +116,6 @@
     assert k == ""
     k = ki.to_kleio(force_show=True)
     assert k == "invisible=a"
-=======
-def test_element_class2():
-    e = KId('id', '01')
-    assert e.element_class == 'id'
->>>>>>> 14c9cf23
 
 
 def test_element_class_extend():
@@ -216,16 +194,6 @@
 
 
 def test_kelement_extend_6():
-<<<<<<< HEAD
-    """many competing classes for element get the one that matches column"""
-    KAno: KYear = KYear.extend("ano")  # noqa: F841
-    KAno2 = KElement.extend("ano")
-    KAno3 = KAno2.extend("ano")
-    KAno4 = KAno3.extend("ano")  # noqa: F841
-    gano = KGroup.extend("gano", position=["ano"])
-    testing: KGroup = gano(2021)
-    ano = testing.get_element_for_column(KYear.name)
-=======
     """ many competing classes for element get the one that matches column """
     KAno: KYear = KYear.extend('ano')
     KAno2 = KElement.extend('ano')
@@ -235,7 +203,6 @@
     testing: KGroup = gano(2021)
     ano = testing.get_element_for_column(KYear.name)
     assert KAno.name == KAno4.name  # just to use the variables
->>>>>>> 14c9cf23
     assert ano.core == 2021  # get the more specialized
 
 
@@ -276,22 +243,14 @@
 
 def test_kday3():
     with pytest.raises(ValueError):
-<<<<<<< HEAD
-        day = KDay("32")  # noqa: F841
-=======
         day = KDay('32')
         assert day.core == '32'
->>>>>>> 14c9cf23
 
 
 def test_kday4():
     with pytest.raises(ValueError):
-<<<<<<< HEAD
-        day = KDay("31x")  # noqa: F841
-=======
         day = KDay('31x')
         assert day.core == '31x'
->>>>>>> 14c9cf23
 
 
 def test_month1():
@@ -309,12 +268,8 @@
 
 def test_month3():
     with pytest.raises(ValueError):
-<<<<<<< HEAD
-        month = KMonth(14)  # noqa: F841
-=======
         month = KMonth(14)
         assert month.core == 14
->>>>>>> 14c9cf23
 
 
 def test_month4():
@@ -413,18 +368,11 @@
 
 
 def test_kelement_kleio_3():
-<<<<<<< HEAD
-    e = KElement("name", "Joaquim Carvalho", comment="Family name added in the margin")
-    assert (
-        e.to_kleio(name=True) == "name=Joaquim Carvalho#Family name added in the margin"
-    )
-=======
     e = KElement('name', 'Joaquim Carvalho',
                  comment="Family name in the margin")
     assert e.to_kleio(
         name=True) == 'name=Joaquim Carvalho#Family name in the margin', \
         "str() failed with optional comment"
->>>>>>> 14c9cf23
 
 
 def test_kelement_is_empty():
@@ -442,18 +390,6 @@
     assert not e.is_empty(), "Did not detect not empty element"
 
 
-<<<<<<< HEAD
-def test_kelement_to_kleio_4():
-    e = KElement(
-        "name",
-        "Joaquim Carvalho",
-        original="Joachim Carvº",
-        comment="Carvº added in the margin",
-    )
-    assert (
-        e.to_kleio() == "name=Joaquim Carvalho#Carvº added in the margin%Joachim Carvº"
-    )
-=======
 def test_kelement_to_kleio_2():
     e = KElement('name',
                  'Joaquim Carvalho',
@@ -462,7 +398,6 @@
     assert e.to_kleio() == \
            'name=Joaquim Carvalho#Carvº added in the margin%Joachim Carvº', \
            "bad kleio representation of Element"
->>>>>>> 14c9cf23
 
 
 def test_kgroup_extend():
@@ -623,20 +558,12 @@
 
 
 def test_includes_group():
-<<<<<<< HEAD
-    n: KPerson = KPerson.extend("n", position=["name", "sex"], guaranteed=["name"])
-    j: n = n("joaquim", "m", id="jrc")
-    j.attr("residencia", "macau", date="2021-12-16")
-    atr1 = KAtr("residencia", "Coimbra", "2020-09-20")
-    atr2 = KAtr("hobby", "caligrafia", "2020-09-20")
-=======
     n: KPerson = KPerson.extend('n', position=['name', 'sex'],
                                 guaranteed=['name'])
     j: n = n('joaquim', 'm', id='jrc')
     j.attr('residencia', 'macau', date='2021-12-16')
     atr1 = KAtr('residencia', 'Coimbra', '2020-09-20')
     atr2 = KAtr('hobby', 'caligrafia', '2020-09-20')
->>>>>>> 14c9cf23
     j.include(atr1)
     j.include(atr2)
     j.attr("idade", "63", date="2021-08-08", obs="Taipa")
@@ -742,12 +669,8 @@
 def test_kgroup_set_item_check_el():
     p = KPerson("joaquim", "m", "jrc", obs="")
     with pytest.raises(ValueError):
-<<<<<<< HEAD
-        p["profissao"] = "professor", "set illegal element should raise error"
-=======
         p['profissao'] = 'professor', \
              "set illegal element should raise error"
->>>>>>> 14c9cf23
 
 
 def test_kgroup_get(kgroup_nested):
@@ -784,15 +707,9 @@
     assert person.order == 4, " Failed sequence update"
 
 
-<<<<<<< HEAD
 def test_kgroup_line_seq_level_2():
     kk = KKleio("gacto2.str")
     ks = KSource("s1", type="test", loc="auc", ref="alumni", obs="Nested")
-=======
-def test_kgroup_line_seq_level2():
-    kk = KKleio('gacto2.str')
-    ks = KSource('s1', type='test', loc='auc', ref='alumni', obs='Nested')
->>>>>>> 14c9cf23
     kk.include(ks)
     ka1 = KAct(
         "a1",
@@ -915,15 +832,9 @@
 
 
 def test_kgroup_get_core2(kgroup_source_dev):
-<<<<<<< HEAD
     assert (
         kgroup_source_dev.get_core("year", 2021) == 2021
     ), "Failed to retrieve default for core value"
-=======
-    """ If element not present use default value"""
-    assert kgroup_source_dev.get_core('year', 2021) == 2021, \
-        "Failed to retrieve default for core value"
->>>>>>> 14c9cf23
 
 
 def test_kgroup_2(kgroup_source_dev):
@@ -969,17 +880,12 @@
     )
     n.allow_as_part(pai)
     n.allow_as_part(mae)
-<<<<<<< HEAD
-    ls = KLs.extend("ls", position=["type", "value"], also=["data", "obs", "entity"])
-    atr = KAtr.extend("atr", position=["type", "value"], also=["data", "obs", "entity"])
-=======
     ls = KLs.extend('ls',
                     position=['type', 'value'],
                     also=['data', 'obs', 'entity'])
     atr = KAtr.extend('atr',
                       position=['type', 'value'],
                       also=['data', 'obs', 'entity'])
->>>>>>> 14c9cf23
 
     kf = KKleio()
     f = fonte("f001", tipo="auc-tests")
@@ -998,10 +904,5 @@
     m.include(ls("uc", "fim", data=2021))
     l2.include(m)
     json_string = j.to_json()
-<<<<<<< HEAD
-    assert len(json_string) > 0, "invalid JSON string from group"
-    assert j.nome.core == "joaquim"
-=======
     assert j.nome.core == 'joaquim'
-    assert len(json_string) > 0
->>>>>>> 14c9cf23
+    assert len(json_string) > 0