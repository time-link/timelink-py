<?xml version="1.0" encoding="UTF-8"?>
<module type="PYTHON_MODULE" version="4">
  <component name="NewModuleRootManager">
    <content url="file://$MODULE_DIR$">
<<<<<<< HEAD
      <sourceFolder url="file://$MODULE_DIR$" isTestSource="false" />
=======
>>>>>>> f9a5560d
      <sourceFolder url="file://$MODULE_DIR$/tests" isTestSource="true" />
      <sourceFolder url="file://$MODULE_DIR$/timelink" isTestSource="false" />
      <excludeFolder url="file://$MODULE_DIR$/venv" />
      <excludeFolder url="file://$MODULE_DIR$/.venv" />
    </content>
<<<<<<< HEAD
    <orderEntry type="jdk" jdkName="Python 3.10 (timelink-py)" jdkType="Python SDK" />
=======
    <orderEntry type="jdk" jdkName="Python 3.10 (timelink-py) (2)" jdkType="Python SDK" />
>>>>>>> f9a5560d
    <orderEntry type="sourceFolder" forTests="false" />
  </component>
  <component name="PackageRequirementsSettings">
    <option name="removeUnused" value="true" />
    <option name="modifyBaseFiles" value="true" />
  </component>
  <component name="PyDocumentationSettings">
    <option name="format" value="GOOGLE" />
    <option name="myDocStringFormat" value="Google" />
    <option name="renderExternalDocumentation" value="true" />
  </component>
  <component name="ReSTService">
    <option name="DOC_DIR" value="$MODULE_DIR$/docs/" />
  </component>
  <component name="TestRunnerService">
    <option name="PROJECT_TEST_RUNNER" value="py.test" />
  </component>
</module><|MERGE_RESOLUTION|>--- conflicted
+++ resolved
@@ -2,20 +2,12 @@
 <module type="PYTHON_MODULE" version="4">
   <component name="NewModuleRootManager">
     <content url="file://$MODULE_DIR$">
-<<<<<<< HEAD
-      <sourceFolder url="file://$MODULE_DIR$" isTestSource="false" />
-=======
->>>>>>> f9a5560d
       <sourceFolder url="file://$MODULE_DIR$/tests" isTestSource="true" />
       <sourceFolder url="file://$MODULE_DIR$/timelink" isTestSource="false" />
       <excludeFolder url="file://$MODULE_DIR$/venv" />
       <excludeFolder url="file://$MODULE_DIR$/.venv" />
     </content>
-<<<<<<< HEAD
-    <orderEntry type="jdk" jdkName="Python 3.10 (timelink-py)" jdkType="Python SDK" />
-=======
     <orderEntry type="jdk" jdkName="Python 3.10 (timelink-py) (2)" jdkType="Python SDK" />
->>>>>>> f9a5560d
     <orderEntry type="sourceFolder" forTests="false" />
   </component>
   <component name="PackageRequirementsSettings">
