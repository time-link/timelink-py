--- conflicted
+++ resolved
@@ -20,13 +20,9 @@
     replaces = Column(String)
     obs = Column(String)
 
-<<<<<<< HEAD
-    __mapper_args__ = {"polymorphic_identity": "source"}
-=======
     __mapper_args__ = {
         'polymorphic_identity': 'source'
     }
->>>>>>> 14c9cf23
 
     def __repr__(self):
         sr = super().__repr__()
@@ -43,7 +39,6 @@
         )
 
     def __str__(self):
-<<<<<<< HEAD
         r = (
             f"{self.groupname}${self.id}/{self.the_date}"
             f"/type={kleio_escape(self.the_type)}"
@@ -54,13 +49,4 @@
         )
         if self.obs is not None:
             r = f"{r}/obs={quote_long_text(self.obs)}"
-=======
-        r = f'{self.groupname}${self.id}/{self.the_date}/' \
-             f'type={kleio_escape(self.the_type)}' \
-             f'/ref={kleio_escape(self.ref)}/loc={kleio_escape(self.loc)}' \
-             f'/kleiofile={kleio_escape(self.kleiofile)}"' \
-             f'/replaces={self.replaces}'
-        if self.obs is not None:
-            r = (f'{r}  /obs={quote_long_text(self.obs)}')
->>>>>>> 14c9cf23
         return r