--- conflicted
+++ resolved
@@ -1,8 +1,4 @@
-<<<<<<< HEAD
-from sqlalchemy import Column, String, ForeignKey
-=======
 from sqlalchemy import Column, String, ForeignKey, Index
->>>>>>> 14c9cf23
 from sqlalchemy.orm import relationship
 
 from timelink.mhk.models.entity import Entity
@@ -11,24 +7,6 @@
 class Attribute(Entity):
     __tablename__ = "attributes"
 
-<<<<<<< HEAD
-    id = Column(String, ForeignKey("entities.id"), primary_key=True)
-    entity = Column(String, ForeignKey("entities.id"))
-    the_type = Column(String)
-    the_value = Column(String)
-    the_date = Column(String)
-    obs = Column(String)
-
-    the_entity = relationship(
-        "Entity",
-        foreign_keys=[entity],
-        back_populates="attributes",
-    )
-
-    __mapper_args__ = {
-        "polymorphic_identity": "attribute",
-        "inherit_condition": id == Entity.id,
-=======
     id = Column(String, ForeignKey('entities.id'), primary_key=True)
     entity = Column(String, ForeignKey('entities.id'), index=True)
     the_type = Column(String, index=True)
@@ -41,7 +19,6 @@
     __mapper_args__ = {
         'polymorphic_identity': 'attribute',
         'inherit_condition': id == Entity.id
->>>>>>> 14c9cf23
     }
 
     __table_args__ = (Index('attributes_type_value', 'the_type', 'the_value'),)
@@ -59,17 +36,6 @@
         )
 
     def __str__(self):
-<<<<<<< HEAD
-        r = f"{self.groupname}${self.the_type}/{self.the_value}/{self.the_date}"  # noqa
-        if self.obs is not None:
-            r = f"{r}/obs={self.obs}"
-        return r
-
-
-Entity.attributes = relationship(
-    "Attribute", foreign_keys=[Attribute.entity], back_populates="the_entity"
-)
-=======
         r = f'{self.groupname}${self.the_type}/{self.the_value}/'
         r += f'{self.the_date}'
         if self.obs is not None:
@@ -78,5 +44,4 @@
 
 
 Entity.attributes = relationship("Attribute", foreign_keys=[Attribute.entity],
-                                 back_populates="the_entity")
->>>>>>> 14c9cf23
+                                 back_populates="the_entity")