from datetime import datetime

from sqlalchemy import Column, String, Integer, DateTime, ForeignKey
from sqlalchemy.orm import relationship, backref

from timelink.mhk.models.base_class import Base


class Entity(Base):
    __tablename__ = "entities"

    id = Column(String, primary_key=True)
<<<<<<< HEAD
    pom_class = Column(
        "class",
        String,
        ForeignKey("classes.id", use_alter=True, name="fk_entities_class"),
    )
    # TODO add relationship to PomSomMapper = pom_mapper
    inside = Column(String, ForeignKey("entities.id", ondelete="CASCADE"))
    the_order = Column(Integer)
    the_level = Column(Integer)
    the_line = Column(Integer)
    groupname = Column(String)
    updated = Column(DateTime, default=datetime.utcnow)
    indexed = Column(DateTime)
=======
    pom_class = Column('class', String, ForeignKey('classes.id'), index=True)
    # TODo add relationship to PomSomMapper = pom_mapper
    inside = Column(String, ForeignKey('entities.id', ondelete='CASCADE'),
                    index=True)
    the_order = Column(Integer)
    the_level = Column(Integer)
    the_line = Column(Integer)
    groupname = Column(String, index=True)
    updated = Column(DateTime, default=datetime.utcnow, index=True)
    indexed = Column(DateTime, index=True)
>>>>>>> 14c9cf23

    # These are defined in relation.py
    # rels_in = relationship("Relation", back_populates="dest")
    # rels_out = relationship("Relation", back_populates="org")

<<<<<<< HEAD
    # this based on https://stackoverflow.com/questions/28843254/deleting-from-self-referential-inherited-objects-does-not-cascade-in-sqlalchemy # noqa: E501
    contains = relationship(
        "Entity",
        backref=backref("contained_by", remote_side="Entity.id"),
        cascade="all",
    )

    # see https://docs.sqlalchemy.org/en/14/orm/inheritance.html
    # To handle non mapped pom_class see https://github.com/sqlalchemy/sqlalchemy/issues/5445 # noqa: E501
=======
    # this based on
    # https://stackoverflow.com/questions/28843254
    contains = relationship("Entity",
                            backref=backref("contained_by",
                                            remote_side="Entity.id"),
                            cascade="all")

    # see https://docs.sqlalchemy.org/en/14/orm/inheritance.html
    # To handle non mapped pom_class
    #      see https://github.com/sqlalchemy/sqlalchemy/issues/5445
>>>>>>> 14c9cf23
    #
    #    __mapper_args__ = {
    #       "polymorphic_identity": "entity",
    #    "polymorphic_on": case(
    #        [(type.in_(["parent", "child"]), type)], else_="entity"
    #    ),
    #
    #  This defines what mappings do exist
    # [aclass.__mapper_args__['polymorphic_identity']
<<<<<<< HEAD
    #       for aclass in Entity.__subclasses__()]
=======
    #              for aclass in Entity.__subclasses__()]
>>>>>>> 14c9cf23

    __mapper_args__ = {
        "polymorphic_identity": "entity",
        "polymorphic_on": pom_class,
    }

    @classmethod
    def get_subclasses(cls):
        for subclass in cls.__subclasses__():
            yield from subclass.get_subclasses()
            yield subclass

    @classmethod
    def get_orm_entities_classes(cls):
        """
        Returns the currently defined ORM classes that extend Entity
        (including Entity itself)
        :return: List of ORM classes
        """
        sc = list(Entity.get_subclasses())
        sc.append(Entity)
        return sc

    @classmethod
    def get_som_mapper_ids(cls):
        """
        Returns the ids of SomPomMapper references by orm classes
        :return: List of strings
        """
        return [
            aclass.__mapper_args__["polymorphic_identity"]
            for aclass in Entity.get_orm_entities_classes()
        ]

    @classmethod
    def get_tables_to_orm_as_dict(cls):
        """
        Return a dict with table name as key and ORM class as value
        """
        return {
            ormclass.__mapper__.local_table.name: ormclass
            for ormclass in Entity.get_orm_entities_classes()
        }

    @classmethod
    def get_som_mapper_to_orm_as_dict(cls):
        """
        Return a dict with pom_class id as key and ORM class as value
        """
        sc = Entity.get_orm_entities_classes()
        return {ormclass.__mapper__.polymorphic_identity: ormclass for ormclass in sc}

    @classmethod
    def get_orm_for_table(cls, table: String):
        """
        Entity.get_orm_for_table("acts")

        will return the ORM class handling the "acts" table
        """
        return cls.get_tables_to_orm_as_dict().get(table, None)

    @classmethod
    def get_orm_for_pom_class(cls, pom_class: str):
        """
        Entity.get_orm_for_pom_class("act")

        will return the ORM class corresponding to the pom_class "act"
        """
        return cls.get_som_mapper_to_orm_as_dict().get(pom_class, None)

    @classmethod
    def get_entity(cls, id: str, session=None):
        """
        Get an Entity from the database. The object returned
        will be of the ORM class defined by mappings.
        :param id: id of the entity
        :param session: current session
        :return: an Entity object of the proper class for the mapping
        """
        entity = session.get(Entity, id)
        if entity is not None:
            if entity.pom_class != "entity":
                orm_class = Entity.get_orm_for_pom_class(entity.pom_class)
                object_for_id = session.get(orm_class, id)
                return object_for_id
            else:
                return entity
        else:
            return None

        return entity

    def __repr__(self):
        return (
            f'Entity(id="{self.id}", '
            f'pom_class="{self.pom_class}",'
            f'inside="{self.inside}", '
            f"the_order={self.the_order}, "
            f"the_level={self.the_level}, "
            f"the_line={self.the_line}, "
            f'groupname="{self.groupname}", '
            f"updated={self.updated}, "
            f"indexed={self.indexed},"
            f")"
        )

    def __str__(self):
        return f"{self.groupname}${self.id}/type={self.pom_class}"

    def to_kleio(self, ident="", ident_inc="  "):
        s = f"{ident}{str(self)}"
        for inner in self.contains:
            innerk = inner.to_kleio(ident=ident + ident_inc,
                                    ident_inc=ident_inc)
            s = f"{s}\n{innerk}"
        return s<|MERGE_RESOLUTION|>--- conflicted
+++ resolved
@@ -10,21 +10,6 @@
     __tablename__ = "entities"
 
     id = Column(String, primary_key=True)
-<<<<<<< HEAD
-    pom_class = Column(
-        "class",
-        String,
-        ForeignKey("classes.id", use_alter=True, name="fk_entities_class"),
-    )
-    # TODO add relationship to PomSomMapper = pom_mapper
-    inside = Column(String, ForeignKey("entities.id", ondelete="CASCADE"))
-    the_order = Column(Integer)
-    the_level = Column(Integer)
-    the_line = Column(Integer)
-    groupname = Column(String)
-    updated = Column(DateTime, default=datetime.utcnow)
-    indexed = Column(DateTime)
-=======
     pom_class = Column('class', String, ForeignKey('classes.id'), index=True)
     # TODo add relationship to PomSomMapper = pom_mapper
     inside = Column(String, ForeignKey('entities.id', ondelete='CASCADE'),
@@ -35,23 +20,11 @@
     groupname = Column(String, index=True)
     updated = Column(DateTime, default=datetime.utcnow, index=True)
     indexed = Column(DateTime, index=True)
->>>>>>> 14c9cf23
 
     # These are defined in relation.py
     # rels_in = relationship("Relation", back_populates="dest")
     # rels_out = relationship("Relation", back_populates="org")
 
-<<<<<<< HEAD
-    # this based on https://stackoverflow.com/questions/28843254/deleting-from-self-referential-inherited-objects-does-not-cascade-in-sqlalchemy # noqa: E501
-    contains = relationship(
-        "Entity",
-        backref=backref("contained_by", remote_side="Entity.id"),
-        cascade="all",
-    )
-
-    # see https://docs.sqlalchemy.org/en/14/orm/inheritance.html
-    # To handle non mapped pom_class see https://github.com/sqlalchemy/sqlalchemy/issues/5445 # noqa: E501
-=======
     # this based on
     # https://stackoverflow.com/questions/28843254
     contains = relationship("Entity",
@@ -62,7 +35,6 @@
     # see https://docs.sqlalchemy.org/en/14/orm/inheritance.html
     # To handle non mapped pom_class
     #      see https://github.com/sqlalchemy/sqlalchemy/issues/5445
->>>>>>> 14c9cf23
     #
     #    __mapper_args__ = {
     #       "polymorphic_identity": "entity",
@@ -72,11 +44,7 @@
     #
     #  This defines what mappings do exist
     # [aclass.__mapper_args__['polymorphic_identity']
-<<<<<<< HEAD
-    #       for aclass in Entity.__subclasses__()]
-=======
     #              for aclass in Entity.__subclasses__()]
->>>>>>> 14c9cf23
 
     __mapper_args__ = {
         "polymorphic_identity": "entity",
