--- conflicted
+++ resolved
@@ -31,47 +31,7 @@
     ref = Column(String)
     obs = Column(String)
 
-<<<<<<< HEAD
     __mapper_args__ = {"polymorphic_identity": "act"}
-=======
-    __mapper_args__ = {
-        'polymorphic_identity': 'act'
-    }
-
-    @classmethod
-    def get_pom_som_data(cls):
-        """
-        from timelink.mhk.models.pom_som_mapper import PomSomMapper, \
-             PomClassAttributes
-
-        :return: List of PomSomMapper and PomClassAttributes
-        """
-        return [
-            PomSomMapper(id="act", table_name="acts",
-                         class_group="historical-act", super_class="entity"),
-            PomClassAttributes(the_class="act", name="date",
-                               colname="the_date", colclass="the_date",
-                               coltype="varchar", colsize="24",
-                               colprecision="0", pkey="0"),
-            PomClassAttributes(the_class="act", name="id", colname="id",
-                               colclass="id", coltype="varchar", colsize="64",
-                               colprecision="0", pkey="1"),
-            PomClassAttributes(the_class="act", name="loc", colname="loc",
-                               colclass="loc", coltype="varchar", colsize="64",
-                               colprecision="0", pkey="0"),
-            PomClassAttributes(the_class="act", name="obs", colname="obs",
-                               colclass="obs", coltype="varchar",
-                               colsize="1024", colprecision="0", pkey="0"),
-            PomClassAttributes(the_class="act", name="ref", colname="ref",
-                               colclass="ref", coltype="varchar", colsize="64",
-                               colprecision="0", pkey="0"),
-            PomClassAttributes(the_class="act", name="type",
-                               colname="the_type", colclass="the_type",
-                               coltype="varchar", colsize="32",
-                               colprecision="0", pkey="0"),
-
-        ]
->>>>>>> 14c9cf23
 
     def __repr__(self):
         """String can be used to instantiate an Act"""
@@ -82,7 +42,6 @@
             f'the_date="{self.the_date}", '
             f'local="{self.loc}", '
             f'ref="{self.ref}", '
-<<<<<<< HEAD
             f'obs="{self.obs}"'
             f")"
         )
@@ -97,15 +56,4 @@
         )
         if self.obs is not None:
             r = f"{r}/obs={self.obs}"
-=======
-            f'obs={self.obs}'
-            f')'
-        )
-
-    def __str__(self):
-        r = f'{self.groupname}${self.id}/{self.the_date}'
-        r += f'/type={self.the_type}/ref={self.ref}/loc={self.loc}'
-        if self.obs is not None:
-            r = (f'{r}  /obs={self.obs}')
->>>>>>> 14c9cf23
         return r