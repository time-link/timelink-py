--- conflicted
+++ resolved
@@ -1,12 +1,7 @@
-<<<<<<< HEAD
-from typing import Type, List
-from logging import getLogger
-=======
 import logging
 import warnings
 from typing import Optional, Type, List
 
->>>>>>> 14c9cf23
 from sqlalchemy import Column, String, Integer, ForeignKey, Table, Float, \
     select
 from sqlalchemy import inspect
@@ -81,14 +76,6 @@
     is necessary that:
 
     1. When creating a new database, the core Pom tables should be created
-<<<<<<< HEAD
-        using sqlalchemy `metadata.create_all(bind=engine)`. Then the
-        tables "classes" and "class_attributes" must be populated with the mapping
-        of the core Som and Pom groups and entities.
-        See timelink.models.base_mappings.py for the bootstrapping
-        mapping information.
-        Both steps are ensured by timelink.mhk.models.db.DBSystem.init_db()
-=======
     using sqlalchemy `metadata.create_all(bind=engine)`. Then the
     tables "classes" and "class_attributes" must be populated with the mapping
     of the core Som and Pom groups and entities.
@@ -97,7 +84,6 @@
     bootstrapping of the mapping information.
 
     Both steps are ensured by DBSystem.init_db
->>>>>>> 14c9cf23
 
     2. When importing new sources, if a new mapping was generated at the
        translation step, it is necessary first to populate "classes" and
@@ -240,14 +226,14 @@
                 # print(f"Inferred python type for {cattr.colname}: ", PyType)
 
                 if cattr.pkey != 0:
-<<<<<<< HEAD
-                    if self.super_class not in ["root", "base"]:
+                    if self.super_class not in ['root', 'base']:
                         # print("Getting super class " + self.super_class)
-                        pom_super_class: PomSomMapper = PomSomMapper.get_pom_class(
-                            self.super_class, session
-                        )
+                        pom_super_class: PomSomMapper = \
+                            PomSomMapper.get_pom_class(
+                                self.super_class, session)
                         if pom_super_class is not None:
-                            super_class_table_id = pom_super_class.table_name + ".id"
+                            super_class_table_id = \
+                                pom_super_class.table_name + '.id'
                         else:
                             message = "Creating mapping for %s super class %s not found" \
                                       " Default to entities as super class"
@@ -267,30 +253,6 @@
                             Column(cattr.colname, PyType, primary_key=True),
                             replace_existing=True,
                         )
-=======
-                    if self.super_class not in ['root', 'base']:
-                        # print("Getting super class " + self.super_class)
-                        pom_super_class: PomSomMapper = \
-                            PomSomMapper.get_pom_class(
-                                self.super_class, session)
-                        if pom_super_class is not None:
-                            super_class_table_id = \
-                                pom_super_class.table_name + '.id'
-                        else:
-                            print("ERROR could not find superclass: ",
-                                  self.super_class)
-                            super_class_table_id = 'entities.id'
-                        my_table.append_column(
-                            Column(cattr.colname, PyType,
-                                   ForeignKey(
-                                       super_class_table_id),
-                                   primary_key=True),
-                            replace_existing=True)
-                    else:
-                        my_table.append_column(Column(cattr.colname, PyType,
-                                                      primary_key=True),
-                                               replace_existing=True)
->>>>>>> 14c9cf23
                 else:
                     my_table.append_column(
                         Column(cattr.colname, PyType, primary_key=False),
@@ -309,11 +271,6 @@
             "__mapper_args__": {"polymorphic_identity": self.id},
         }
         try:
-<<<<<<< HEAD
-            my_orm = type(self.id.capitalize(), (super_orm,), props)
-        except Exception:
-            raise TypeError("Could not create dynamic orm mapping")
-=======
             with warnings.catch_warnings():
                 # We ignore warning related to duplicate fields in
                 # specialized classes (obs normally, but also the_type...)
@@ -323,18 +280,13 @@
             logging.ERROR(
                 Exception(f"Could not create ORM mapping for {self.id}"), e)
 
->>>>>>> 14c9cf23
         self.orm_class = my_orm
 
         return self.orm_class
 
     @classmethod
-<<<<<<< HEAD
-    def get_pom_classes(cls, session) -> List["PomSomMapper"]:
-=======
     def get_pom_classes(cls, session) -> Optional[
                                                  List["PomSomMapper"]]:
->>>>>>> 14c9cf23
         """
         Get the pom_classes from database data.
 
@@ -454,11 +406,7 @@
         ormClass = Entity.get_orm_for_pom_class(pom_class.id)
         entity_from_group: Entity = ormClass()
         entity_from_group.groupname = group.kname
-<<<<<<< HEAD
-        columns = inspect(ormClass).columns  # noqa
-=======
         # columns = inspect(ormClass).columns
->>>>>>> 14c9cf23
 
         for cattr in pom_class.class_attributes:
             if cattr.colclass == "id":
@@ -471,12 +419,8 @@
                 except Exception as e:
                     raise ValueError(
                         f"""Error while setting column {cattr.colname}"""
-<<<<<<< HEAD
-                        f""" of class {pom_class.id} with element {element.name}"""  # noqa
-=======
                         f""" of class {pom_class.id} """
                         f"""with element {element.name}"""
->>>>>>> 14c9cf23
                         f""" of group {group.kname}:{group.id}: {e} """
                     )
 
@@ -528,22 +472,11 @@
     def __str__(self):
         r = f"{self.id} table {self.table_name} super {self.super_class}\n"
         for cattr in self.class_attributes:
-<<<<<<< HEAD
-            r = (
-                r + f"{cattr.the_class}.{cattr.name} "
-                    f"\tclass {cattr.colclass} "
-                    f"\tcol {cattr.colname} "
-                    f"\ttype {cattr.coltype} size {cattr.colsize}"
-                    f" precision {cattr.colprecision}"
-                    f" primary key {cattr.pkey} \n"
-            )
-=======
             r = r + f'{cattr.the_class}.{cattr.name} \t'
             r = r + f'class {cattr.colclass} \t'
             r = r + f'col {cattr.colname} \ttype {cattr.coltype} '
             r = r + f'size {cattr.colsize} precision {cattr.colprecision}'
             r = r + f'primary key {cattr.pkey} \n'
->>>>>>> 14c9cf23
         return r
 
 
@@ -554,11 +487,7 @@
     the_class: id of the PomSomClass this attribute is attached to.
     name     : name of of the attribute
     colname  : name of the column in the corresponding table
-<<<<<<< HEAD
     colclass : class of the column (element source if different from colname)
-=======
-    colclass : class of the column (el source if different from colname)
->>>>>>> 14c9cf23
     coltype  : type of the column
     colsize  : size of the column, int
     colprecision: precision of the column (if decimal), int
