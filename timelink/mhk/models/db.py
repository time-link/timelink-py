--- conflicted
+++ resolved
@@ -9,10 +9,7 @@
 
 SQLALCHEMY_ECHO = False
 
-<<<<<<< HEAD
-=======
 
->>>>>>> 14c9cf23
 class TimelinkDB:
     """
     Provide access to a Timelink-MHK database
@@ -39,15 +36,9 @@
         :param conn_string: a sqlalchemy connection URL, str.
         """
 
-<<<<<<< HEAD
         self.init_db(conn_string, sql_echo)
 
     def init_db(self, conn_string, sql_echo=False):
-=======
-        self.init_db(conn_string)
-
-    def init_db(self, conn_string):
->>>>>>> 14c9cf23
         """
         Create an engine from a connection string.
         Check if database is properly setup up
@@ -77,12 +68,8 @@
             session.commit()
             2 + 2
 
-<<<<<<< HEAD
     def get_engine(self) -> engine:
         """Return sqlalchemy engine"""
-=======
-    def engine(self):
->>>>>>> 14c9cf23
         return self.db_engine
 
     def engine(self) -> engine:
@@ -129,11 +116,7 @@
         session.commit()
 
     def ensure_all_mappings(self, session):
-<<<<<<< HEAD
         """Ensure that all database classes have a table and ORM class"""
-=======
-        """ Ensure that all database classes have a table and ORM class"""
->>>>>>> 14c9cf23
         pom_classes = PomSomMapper.get_pom_classes(session)
         for pom_class in pom_classes:
             pom_class.ensure_mapping(session)
@@ -141,11 +124,7 @@
     def table_names(self):
         """Current tables in the current database"""
         insp = inspect(self.db_engine)
-<<<<<<< HEAD
         db_tables = insp.get_table_names()  # tables in the database
-=======
-        db_tables = insp.get_table_names()  # the ones in the database
->>>>>>> 14c9cf23
         return db_tables
 
     def drop_db(self, session):
