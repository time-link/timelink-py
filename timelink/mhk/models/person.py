from sqlalchemy import Column, String, ForeignKey
<<<<<<< HEAD

from timelink.mhk.models.entity import Entity
=======
>>>>>>> 14c9cf23



class Person(Entity):
    __tablename__ = "persons"

<<<<<<< HEAD
    id = Column(String, ForeignKey("entities.id"), primary_key=True)
    name = Column(String)
=======
    id = Column(String, ForeignKey('entities.id'), primary_key=True)
    name = Column(String, index=True)
>>>>>>> 14c9cf23
    sex = Column(String(1))
    obs = Column(String)

    __mapper_args__ = {"polymorphic_identity": "person"}

    def __repr__(self):
        sr = super().__repr__()
        return (
            f"Person(id={sr}, "
            f'name="{self.name}", '
            f'sex="{self.sex}", '
            f"obs={self.obs}"
            f")"
        )

    def __str__(self):
        r = f"{self.groupname}${self.name}/{self.sex}/id={self.id}"
        if self.obs is not None:
            r = f"{r}/obs={self.obs}"
        return r<|MERGE_RESOLUTION|>--- conflicted
+++ resolved
@@ -1,26 +1,23 @@
-from sqlalchemy import Column, String, ForeignKey
-<<<<<<< HEAD
+from sqlalchemy import Column, String, Integer, DateTime, ForeignKey
+from sqlalchemy.orm import relationship
 
 from timelink.mhk.models.entity import Entity
-=======
->>>>>>> 14c9cf23
 
 
 
 class Person(Entity):
     __tablename__ = "persons"
 
-<<<<<<< HEAD
+    id = Column(String, ForeignKey('entities.id'), primary_key=True)
+    name = Column(String, index=True)
     id = Column(String, ForeignKey("entities.id"), primary_key=True)
     name = Column(String)
-=======
-    id = Column(String, ForeignKey('entities.id'), primary_key=True)
-    name = Column(String, index=True)
->>>>>>> 14c9cf23
     sex = Column(String(1))
     obs = Column(String)
 
-    __mapper_args__ = {"polymorphic_identity": "person"}
+    __mapper_args__ = {
+        'polymorphic_identity': 'person'
+    }
 
     def __repr__(self):
         sr = super().__repr__()
