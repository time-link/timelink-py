--- conflicted
+++ resolved
@@ -57,15 +57,11 @@
         return None
     if width is None:
         width = 80
-<<<<<<< HEAD
 
     # check if text already is triple quoted, starts with """ and end with """
     if txt.startswith('"""') and txt.endswith('"""'):
         return txt
-    if len(txt) > 127 or len(txt.splitlines()) > 1:
-=======
     if len(txt) > width or len(txt.splitlines()) > 1:
->>>>>>> c66fc878
         s = '"""' + nl
         for line in txt.splitlines():
             w = textwrap.fill(line, width=width, initial_indent=initial_indent)
