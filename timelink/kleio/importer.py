import os
import sys
import time
from datetime import datetime
from enum import Enum
from pathlib import Path
from typing import List, Optional, Union
import platform
from xml.sax import handler, make_parser, SAXParseException

from sqlalchemy import select, func
from sqlalchemy.orm import Session

from timelink.kleio.groups import KGroup, KElement
from timelink.mhk.models.db import pom_som_base_mappings
from timelink.mhk.models.pom_som_mapper import PomSomMapper, PomClassAttributes
from timelink.mhk.models.base import Entity, Person


class KleioContext(Enum):
    START = (1,)
    KLEIO = (2,)
    CLASS = (3,)
    GROUP = (4,)
    ELEMENT = (5,)
    CORE = (6,)
    COMMENT = 7
    ORIGINAL = 8


class SaxHandler(handler.ContentHandler):
    _context: KleioContext
    _current_class: Optional[PomSomMapper]
    _current_class_attrs: List[PomClassAttributes]
    _current_group: Optional[KGroup]
    _current_element: Optional[KElement]
    _current_entry: str

    def __init__(self, kleio_handler):
        handler.ContentHandler.__init__(self)
        self._kleio_handler = kleio_handler

    def startDocument(self):
        self._context = KleioContext.START
        self._current_class = None
        self._current_class_attrs = []
        self._current_group = None
        self._current_element = None
        self._current_entry = ""

    def endDocument(self):
        self._kleio_handler.endKleioFile()

    def startElement(self, name: str, attrs):
        ename = name.upper()
        if ename == "KLEIO":
            self._kleio_handler.newKleioFile(attrs)
            self._context = KleioContext.KLEIO
        elif ename == "CLASS":
<<<<<<< HEAD
=======
            # <CLASS NAME="source" SUPER="entity"
            #       TABLE="sources" GROUP="fonte">
>>>>>>> 14c9cf23
            if self._context != KleioContext.KLEIO:
                raise SAXParseException(
                    "CLASS out of context, should be inside KLEIO element"
                )
            self._current_class = PomSomMapper(
                id=attrs["NAME"],
                super_class=attrs["SUPER"],
                table_name=attrs["TABLE"],
                group_name=attrs["GROUP"],
            )
            self._current_class_attrs = []
            self._context = KleioContext.CLASS

        elif ename == "ATTRIBUTE":
            #  <ATTRIBUTE NAME="id"
            #       COLUMN="id"
            #       CLASS="id"
            #       TYPE="varchar"
            #       SIZE="64"
            #       PRECISION="0"
            #       PKEY="1" >
            #   </ATTRIBUTE>
            if self._context != KleioContext.CLASS:
                raise SAXParseException(
                    "ATTRIBUTE out of context, should be inside CLASS element"
                )
            new_attribute = PomClassAttributes()
            new_attribute.the_class = self._current_class.id
            new_attribute.name = attrs["NAME"]
            new_attribute.colname = attrs["COLUMN"]
            new_attribute.colclass = attrs["CLASS"]
            new_attribute.coltype = attrs["TYPE"]
            new_attribute.colsize = int(attrs["SIZE"])
            new_attribute.colprecision = int(attrs["PRECISION"])
            new_attribute.pkey = int(attrs["PKEY"])

            self._current_class_attrs.append(new_attribute)

        elif ename == "GROUP":
            if self._context != KleioContext.KLEIO:
                raise SAXParseException(
<<<<<<< HEAD
                    "GROUP out of context, should be inside KLEIO element"
                )
            id = attrs["ID"]
            name = attrs["NAME"]
            the_class = attrs["CLASS"]
            order = attrs["ORDER"]
            level = attrs["LEVEL"]
            line = attrs["LINE"]
=======
                    "GROUP out of context, should be inside KLEIO element")
            # <GROUP ID="coja-rol-1841" NAME="fonte"
            #        CLASS="source" ORDER="1" LEVEL="1" LINE="4">
            id = attrs['ID']
            name = attrs['NAME']
            the_class = attrs['CLASS']
            order = attrs['ORDER']
            level = attrs['LEVEL']
            line = attrs['LINE']
>>>>>>> 14c9cf23

            # Mal
            self._current_group = KGroup()
            self._current_group.id = id
            self._current_group._name = name
            self._current_group._pom_class_id = the_class
            self._current_group._order = int(order)
            self._current_group.level = int(level)
            self._current_group.line = int(line)
            self._context = KleioContext.GROUP

        elif ename == "ELEMENT":
            if self._context != KleioContext.GROUP:
                raise SAXParseException(
<<<<<<< HEAD
                    "ELEMENT out of context, should be inside GROUP element"
                )
            elname = attrs["NAME"]
=======
                    "ELEMENT out of context, should be inside GROUP element")
            # <ELEMENT NAME="id" CLASS="id">
            #       <core>r1775-f1-per1</core></ELEMENT>

            elname = attrs['NAME']
>>>>>>> 14c9cf23
            self._current_group.allow_as_element(elname)
            self._current_element = KElement(elname, None)
            self._current_element._element_class = attrs["CLASS"]
            self._context = KleioContext.ELEMENT

        elif ename == "CORE":
            if self._context != KleioContext.ELEMENT:
                raise SAXParseException(
                    "CORE out of context, should be inside ELEMENT element"
                )
            self._context = KleioContext.CORE
            self._current_entry = ""

        elif ename == "COMMENT":
            if self._context != KleioContext.ELEMENT:
                raise SAXParseException(
                    "COMMENT out of context, should be inside ELEMENT element"
                )
            self._context = KleioContext.COMMENT
            self._current_entry = ""

        elif ename == "ORIGINAL":
            if self._context != KleioContext.ELEMENT:
                raise SAXParseException(
<<<<<<< HEAD
                    "ORIGINAL out of context, should be inside ELEMENT"
                )
=======
                  "ORIGINAL out of context, should be inside ELEMENT element")
>>>>>>> 14c9cf23
            self._context = KleioContext.ORIGINAL
            self._current_entry = ""

        elif ename == "RELATION":
            if self._context != KleioContext.KLEIO:
                raise SAXParseException(
                    "GROUP out of context, should be inside KLEIO element"
                )
            self._kleio_handler.newRelation(attrs)
        else:
            raise SAXParseException(f"Unexpected element in Kleio file: {ename}")

    def endElement(self, name):
        ename = name.upper()

        if ename == "GROUP":

            self._kleio_handler.newGroup(self._current_group)
            self._context = KleioContext.KLEIO
            self._current_group = None

        elif ename == "CLASS":
            self._kleio_handler.newClass(self._current_class, self._current_class_attrs)
            self._context = KleioContext.KLEIO

        elif ename == "ATTRIBUTE":
            self._context = KleioContext.CLASS

        elif ename == "ELEMENT":
            self._current_group[self._current_element.name] = self._current_element

            self._context = KleioContext.GROUP

        elif ename in ["CORE", "COMMENT", "ORIGINAL"]:
            if ename == "CORE":
                if self._current_element.core is None:
                    self._current_element.core = self._current_entry
            if ename == "COMMENT":
                if self._current_element.comment is None:
                    self._current_element.comment = self._current_entry
            if ename == "ORIGINAL":
                if self._current_element.original is None:
                    self._current_element.original = self._current_entry
            self._context = KleioContext.ELEMENT

    def characters(self, content):
        self._current_entry = self._current_entry + content

    def ignorableWhitespace(self, content):
        pass

    def processingInstruction(self, target, data):
        pass


class KleioHandler:
    def __init__(self, session):
        self.session = session

    def newKleioFile(self, attrs):
        self.session.commit()

    def newClass(self, psm: PomSomMapper, attrs: List[PomClassAttributes]):
        if psm.id in pom_som_base_mappings.keys():
            # we do not allow redefining of base mappings
            return

        session = self.session

        class_attr: PomClassAttributes
        # check if we have this class defined in the database.
        existing_psm: PomSomMapper = session.get(PomSomMapper, psm.id)
<<<<<<< HEAD
        if existing_psm is not None:  # class exists delete it and insert again
            existing_attrs: List[PomClassAttributes] = session.execute(
                select(PomClassAttributes).filter_by(the_class=psm.id)
            )
=======
        if existing_psm is not None:  # class exists: delete, insert again
            existing_attrs: List[PomClassAttributes] = \
                session.execute(
                    select(PomClassAttributes).filter_by(the_class=psm.id))
>>>>>>> 14c9cf23
            for class_attr in existing_attrs:
                session.delete(class_attr)
            session.delete(existing_psm)

        # now we add the new mapping
        session.add(psm)
        for class_attr in attrs:
            session.add(class_attr)

        session.commit()
        # ensure that the table and ORM classes are created
        psm.ensure_mapping(session)
        session.commit()

    def newGroup(self, group: KGroup):
        # get the PomSomMapper
        # pass storeKGroup
        pom_mapper_for_group = PomSomMapper.get_pom_class(
            group._pom_class_id, self.session
        )

        pom_mapper_for_group.store_KGroup(group, self.session)

    def newRelation(self, attrs):
        pass

    def endKleioFile(self):
        self.session.close()


def import_from_xml(
    filespec: Union[str, Path], session: Session, options: dict = None
) -> dict:
    """Import data from file or url into a timelink-mhk database.

    The data file must be a XML file in the format exported by the ``kleio``
    translator.

    Arguments:
        filespec (str,Path): a file path or URL of a data file.
        conn_string (str): SQLAlchemy connection string to database.
        options (dict): a dictionnary with options

           - 'stats':  if True import stats will be returned
           - 'kleio_url':  the url of kleio server;
           - 'kleio_token':  the authorization token for the kleio server.

    Returns:
        If stats is True in options a dict with statistical information will be
        returned.

            - 'datetime': the time stamp of the start of the import
            - 'machine':  local machine name
            - 'file': path to imported file or url
            - 'import_time_seconds':  elapsed time during import
            - 'entities_processed': number of entities processed
            - 'entity_rate': number of entities processed per second
            - 'person_rate': number of persons (entities of class 'person')

    Examples:
        Returned statistical information when stats=True
    ::

        {
        'datetime': '2022-01-02 18:11:12',
        'machine': 'joaquims-mbpr.local',
        'file': 'https://...b1685.xml',
        'import_time_seconds': 7.022288084030151,
        'entities_processed': 747,
        'entity_rate': 106.37558457603042,
        'person_rate': 27.483919441999827
        }


    Warning:
        The option to fetch the file from a ``kleio`` server with an
        authorization token is not implemented.

    """
    collect_stats = False
    nentities_before = 0
    npersons_before = 0
    now = datetime.now()
    if options is not None and options.get("stats", False):
        collect_stats = True

    sax_handler = SaxHandler(KleioHandler(session))
    parser = make_parser()
    parser.setContentHandler(sax_handler)
    start = time.time()
    if collect_stats:
        nentities_before = session.query(func.count(Entity.id)).scalar()
        npersons_before = session.query(func.count(Person.id)).scalar()

    if isinstance(filespec, os.PathLike):
        source = os.fspath(filespec)
    else:
        source = filespec

    parser.parse(source)

    end = time.time()
    if collect_stats:
        machine = platform.node()
        nentities = session.query(func.count(Entity.id)).scalar()
        npersons = session.query(func.count(Person.id)).scalar()
        erate = (nentities - nentities_before) / (end - start)
        prate = (npersons - npersons_before) / (end - start)
        stats = {
            "datetime": now.strftime("%Y-%m-%d %H:%M:%S"),
            "machine": machine,
            "file": filespec,
            "import_time_seconds": end - start,
            "entities_processed": nentities - nentities_before,
            "entity_rate": erate,
            "person_rate": prate,
        }
        return stats


if __name__ == "__main__":
    parser = make_parser()
    parser.setContentHandler(SaxHandler())
    parser.parse(sys.argv[1])<|MERGE_RESOLUTION|>--- conflicted
+++ resolved
@@ -57,11 +57,8 @@
             self._kleio_handler.newKleioFile(attrs)
             self._context = KleioContext.KLEIO
         elif ename == "CLASS":
-<<<<<<< HEAD
-=======
             # <CLASS NAME="source" SUPER="entity"
             #       TABLE="sources" GROUP="fonte">
->>>>>>> 14c9cf23
             if self._context != KleioContext.KLEIO:
                 raise SAXParseException(
                     "CLASS out of context, should be inside KLEIO element"
@@ -103,16 +100,6 @@
         elif ename == "GROUP":
             if self._context != KleioContext.KLEIO:
                 raise SAXParseException(
-<<<<<<< HEAD
-                    "GROUP out of context, should be inside KLEIO element"
-                )
-            id = attrs["ID"]
-            name = attrs["NAME"]
-            the_class = attrs["CLASS"]
-            order = attrs["ORDER"]
-            level = attrs["LEVEL"]
-            line = attrs["LINE"]
-=======
                     "GROUP out of context, should be inside KLEIO element")
             # <GROUP ID="coja-rol-1841" NAME="fonte"
             #        CLASS="source" ORDER="1" LEVEL="1" LINE="4">
@@ -122,7 +109,6 @@
             order = attrs['ORDER']
             level = attrs['LEVEL']
             line = attrs['LINE']
->>>>>>> 14c9cf23
 
             # Mal
             self._current_group = KGroup()
@@ -137,17 +123,11 @@
         elif ename == "ELEMENT":
             if self._context != KleioContext.GROUP:
                 raise SAXParseException(
-<<<<<<< HEAD
-                    "ELEMENT out of context, should be inside GROUP element"
-                )
-            elname = attrs["NAME"]
-=======
                     "ELEMENT out of context, should be inside GROUP element")
             # <ELEMENT NAME="id" CLASS="id">
             #       <core>r1775-f1-per1</core></ELEMENT>
 
             elname = attrs['NAME']
->>>>>>> 14c9cf23
             self._current_group.allow_as_element(elname)
             self._current_element = KElement(elname, None)
             self._current_element._element_class = attrs["CLASS"]
@@ -172,12 +152,7 @@
         elif ename == "ORIGINAL":
             if self._context != KleioContext.ELEMENT:
                 raise SAXParseException(
-<<<<<<< HEAD
-                    "ORIGINAL out of context, should be inside ELEMENT"
-                )
-=======
                   "ORIGINAL out of context, should be inside ELEMENT element")
->>>>>>> 14c9cf23
             self._context = KleioContext.ORIGINAL
             self._current_entry = ""
 
@@ -250,17 +225,10 @@
         class_attr: PomClassAttributes
         # check if we have this class defined in the database.
         existing_psm: PomSomMapper = session.get(PomSomMapper, psm.id)
-<<<<<<< HEAD
-        if existing_psm is not None:  # class exists delete it and insert again
-            existing_attrs: List[PomClassAttributes] = session.execute(
-                select(PomClassAttributes).filter_by(the_class=psm.id)
-            )
-=======
         if existing_psm is not None:  # class exists: delete, insert again
             existing_attrs: List[PomClassAttributes] = \
                 session.execute(
                     select(PomClassAttributes).filter_by(the_class=psm.id))
->>>>>>> 14c9cf23
             for class_attr in existing_attrs:
                 session.delete(class_attr)
             session.delete(existing_psm)
