# pylint: disable=import-error

from sqlalchemy import Column, String, ForeignKey, Index
from sqlalchemy.orm import relationship
from timelink.kleio.utilities import (
    quote_long_text,
    get_extra_info,
    render_with_extra_info,
    format_timelink_date as ftld,
)
from .entity import Entity


class Attribute(Entity):
    """ represents an attribute of an entity.

    Attributes have a type, a value, a date and an optional observation."""
    __tablename__ = "attributes"

    id = Column(String, ForeignKey("entities.id", ondelete="CASCADE"), primary_key=True)
    entity = Column(String, ForeignKey("entities.id"), index=True)
    the_type = Column(String, index=True)
    the_value = Column(String, index=True)
    the_date = Column(String, index=True)
    obs = Column(String)
    the_entity = relationship(
        "Entity",
        foreign_keys=[entity],
        back_populates="attributes",
    )

    __mapper_args__ = {
        "polymorphic_identity": "attribute",
        "inherit_condition": id == Entity.id,
    }

    __table_args__ = (Index("attributes_type_value", "the_type", "the_value"),)

    def __repr__(self):
        sr = super().__repr__()
        return (
            f"Attribute(id={sr}, "
            f'entity="{self.entity}", '
            f'the_type="{self.the_type}", '
            f'the_value="{self.the_value}", '
            f'the_date="{self.the_date}"", '
            f"obs={self.obs}"
            f")"
        )

    def __str__(self):
        return self.to_kleio(show_contained=False)

<<<<<<< HEAD
    def to_kleio(self, ident="", ident_inc="  ", width=80, **kwargs) -> str:
        r = f"{self.groupname}${quote_long_text(self.the_type)}"
        r += f"/{quote_long_text(self.the_value)}/"
        r += f"{self.the_date}"
        if self.obs is not None and len(self.obs.strip()) > 0:
            r = f"{r}/obs={quote_long_text(self.obs)}"
        kleio = super().to_kleio(
            ident=ident, ident_inc=ident_inc, width=width, self_string=r
=======
    def to_kleio(self, ident="", ident_inc="  ", self_string=None, show_contained=False, **kwargs):
        obs, extra_info = get_extra_info(self.obs)
        if self.groupname is None:
            myname = "attribute"
        else:
            myname = self.groupname
        r = f"{myname}${quote_long_text(self.the_type)}"
        r += f"/{render_with_extra_info('value', self.the_value, extra_info=extra_info, **kwargs)}/"
        r += f"{render_with_extra_info('the_date', ftld(self.the_date), extra_info=extra_info, **kwargs)}"
        if obs is not None and len(obs.strip()) > 0:
            r = f"{r}/obs={render_with_extra_info('obs', obs, extra_info=extra_info, **kwargs)}"
        kleio = super().to_kleio(
            self_string=r,
            show_contained=show_contained,
            ident=ident,
            ident_inc=ident_inc,
            **kwargs
>>>>>>> ecba3178
        )
        return kleio


Entity.attributes = relationship(
    "Attribute", foreign_keys=[Attribute.entity], back_populates="the_entity"
)<|MERGE_RESOLUTION|>--- conflicted
+++ resolved
@@ -51,16 +51,6 @@
     def __str__(self):
         return self.to_kleio(show_contained=False)
 
-<<<<<<< HEAD
-    def to_kleio(self, ident="", ident_inc="  ", width=80, **kwargs) -> str:
-        r = f"{self.groupname}${quote_long_text(self.the_type)}"
-        r += f"/{quote_long_text(self.the_value)}/"
-        r += f"{self.the_date}"
-        if self.obs is not None and len(self.obs.strip()) > 0:
-            r = f"{r}/obs={quote_long_text(self.obs)}"
-        kleio = super().to_kleio(
-            ident=ident, ident_inc=ident_inc, width=width, self_string=r
-=======
     def to_kleio(self, ident="", ident_inc="  ", self_string=None, show_contained=False, **kwargs):
         obs, extra_info = get_extra_info(self.obs)
         if self.groupname is None:
@@ -78,7 +68,6 @@
             ident=ident,
             ident_inc=ident_inc,
             **kwargs
->>>>>>> ecba3178
         )
         return kleio
 
