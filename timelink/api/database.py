--- conflicted
+++ resolved
@@ -579,7 +579,6 @@
     else:
         imported_files_dict = {imported.name: imported for imported in previous_imports}
         valid_files_dict = {file.name: file for file in kleio_files}
-<<<<<<< HEAD
         if len(valid_files_dict) != len(kleio_files):
             raise ValueError("Some kleio files have the same name."
                                 "Use match_path=True to match the path of the kleio file with the path of the imported file."
@@ -587,10 +586,6 @@
                              )
     
     for path,file in valid_files_dict.items():
-=======
-
-    for path, file in valid_files_dict.items():
->>>>>>> 8e188654
         if path not in imported_files_dict:
             file.import_status = import_status_enum.N
         elif file.translated > imported_files_dict[path].imported.replace(
