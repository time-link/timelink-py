[tox]
<<<<<<< HEAD
envlist =  py38, py39, flake8
=======
envlist = py37, py38, py39, py310, flake8
>>>>>>> 14c9cf23

[travis]
python =
    3.10: py310
    3.9: py39
    3.8: py38

[testenv:flake8]
basepython = python
deps = flake8
commands = flake8 timelink tests

[testenv]
setenv =
    PYTHONPATH = {toxinidir}
; We set this in .travis.yml to true and so skip some tests
passenv =
    TRAVIS
deps =
    -r{toxinidir}/requirements.txt
; If you want to make tox run the tests with the same versions, create a
; requirements.txt with the pinned versions and uncomment the following line:
;     -r{toxinidir}/requirements.txt
commands =
    pip install -U pip
    pytest --basetemp={envtmpdir} {posargs}
<|MERGE_RESOLUTION|>--- conflicted
+++ resolved
@@ -1,15 +1,12 @@
 [tox]
-<<<<<<< HEAD
-envlist =  py38, py39, flake8
-=======
 envlist = py37, py38, py39, py310, flake8
->>>>>>> 14c9cf23
 
 [travis]
 python =
     3.10: py310
     3.9: py39
     3.8: py38
+    3.7: py37
 
 [testenv:flake8]
 basepython = python
